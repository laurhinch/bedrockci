--- conflicted
+++ resolved
@@ -7,11 +7,7 @@
     accepted_eula_and_privacy_policy: bool,
     force_reinstall: bool,
 ) -> Result<()> {
-<<<<<<< HEAD
-    let path = get_server_path()?;
-=======
     let path = get_server_path(true)?;
->>>>>>> 165373a0
     let version = version.unwrap_or_else(|| "1.21.84.1".to_string());
 
     match download_server(
